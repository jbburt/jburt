--- conflicted
+++ resolved
@@ -1,25 +1,4 @@
 from collections import deque
-<<<<<<< HEAD
-from os import environ as e_
-from typing import Any
-
-import openai
-from openai.types.chat import ChatCompletion
-
-from jburt.objects import dotdict
-
-__all__ = ["Conversation", "Response", "Cache", "ConvoCache"]
-
-
-class CacheConfig:
-    dir = pathlib.Path(e_["HOME"]) / "Downloads" / "my-openai-history"
-    dir.mkdir(exist_ok=True, parents=True)
-
-    filename = "jburt-openai-message-dataset.jsonl"
-    path = dir / filename
-=======
->>>>>>> 2579d3ab
-
 import openai
 
 
@@ -35,7 +14,7 @@
     model = "gpt-4-1106-preview"
     system = "you are an expert machine learning engineer and communicator.\n---\n"
     params = {"temperature": 0.0, "max_tokens": 128, "stream": False, "model": model}
-    
+
     max_convo_length = 6
 
     client = openai.OpenAI()
